
/**
 * The configuration of an edge location.
 * An object represents a known "open" edge
 * A false boolean represents a known "closed" edge
 * A null represents an unknown edge which may be either open or closed
 * @typedef {Object|boolean|null} EdgeData
 */

/**
 * A set of Edge constraints where each cardinal direction has a number of edge constraints equal to the room size.
 * @typedef {Object} EdgeConstraints
 * @property {EdgeData[]} n
 * @property {EdgeData[]} e
 * @property {EdgeData[]} s
 * @property {EdgeData[]} w
 */

/**
 * The configuration of a room.
 * @typedef {Object} RoomData
 * @property {string} name
 * @property {number} size
 * @property {WallData[]} walls
 * @property {EdgeConstraints} edges
 */

/**
 * @param {RoomData}    The base room data
 * @param {Tileset}     A reference back to the Tileset which owns this Room
 */
export default class Room {
  constructor(roomData, tileset) {
    this.tileset = tileset;
    this.data = roomData;
  }

  /**
   * The ordered set of cardinal directions a room can be oriented towards
   * @type {[string, string, string, string]}
   */
  static DIRECTIONS = ["n", "e", "s", "w"];

  /* -------------------------------------------- */
  /*  Room Properties                             */
  /* -------------------------------------------- */

  /**
   * The identifying name of the room within the Tileset.
   * @type {string}
   */
  get name() {
    return this.data.name;
  }

  /**
   * The URL path to the image asset for this room
   * @type {string}
   */
  get img() {
    return `${this.tileset.path}/tiles/${this.name}.webp`;
  }

  /**
   * The number of open edges that a Room has
   * @type {number}
   */
  get nOpen() {
    const edges = Object.values(this.data.edges).flat();
    return edges.reduce((n, e) => {
      if ( (e !== false) && !!e.type ) return n+1;
      return n;
    }, 0);
  }

  /**
   * Does this Room have at least one central opening?
   * @returns {boolean}
   */
  get hasCenterOpen() {
    for ( let edges of Object.values(this.data.edges) ) {
      const center = edges.slice(3,6);
      if ( center.some(e => !!e) ) return true;
    }
  }

  /**
   * Does this Room have at least one corner opening?
   * @returns {boolean}
   */
  get hasCornerOpen() {
    for ( let edges of Object.values(this.data.edges) ) {
      const c1 = edges.slice(0,3);
      if ( c1.some(e => !!e) ) return true;
      const c2 = edges.slice(6,9);
      if ( c2.some(e => !!e) ) return true;
    }
  }

  /* -------------------------------------------- */

  /**
   * Create a permutation of Room Data which is rotated and/or mirrored
   * @param {string} direction          The cardinal direction to rotate
   * @param {boolean} flipHorizontal    Whether to mirror horizontally
   * @param {boolean} flipVertical      Whether to mirror vertically
   * @returns {RoomData}                A permutation of Room Data
   */
  transform(direction, flipHorizontal=false, flipVertical=false) {
    const transformed = duplicate(this.data);
    transformed.mirrorX = transformed.mirrorY = false;
    transformed.rotation = 0;

    // First apply any mirroring
    if ( flipHorizontal ) this._mirrorX(transformed);
    if ( flipVertical ) this._mirrorY(transformed);

    // Next apply rotation
    this._rotateEdges(direction, transformed);
    this._rotateWalls(direction, transformed);
    return transformed;
  }

  /* -------------------------------------------- */

  /**
   * Rotate the edges of the room data to form a rotated permutation
   * @param {string} direction          The desired direction of rotation
   * @param {RoomData} data             A permutation of Room Data
   * @private
   */
  _rotateEdges(direction, data) {
    const directions = Room.DIRECTIONS;
    const edges = duplicate(data.edges);
    const rotations = directions.indexOf(direction);
    if ( rotations === 0 ) return edges;

    // Rotate once (90 degrees)
    if ( rotations === 1 ) {
      data.edges.n = edges.w.reverse();
      data.edges.e = edges.n;
      data.edges.s = edges.e.reverse();
      data.edges.w = edges.s;
      data.rotation = 90;
    }

    // Rotate twice (180 degrees)
    else if ( rotations === 2 ) {
      data.edges.n = edges.s.reverse();
      data.edges.e = edges.w.reverse();
      data.edges.s = edges.n.reverse();
      data.edges.w = edges.e.reverse();
      data.rotation = 180;
    }

    // Rotate thrice (270 degrees)
    else if ( rotations === 3 ) {
      data.edges.n = edges.e;
      data.edges.e = edges.s.reverse();
      data.edges.s = edges.w;
      data.edges.w = edges.n.reverse();
      data.rotation = 270;
    }
  }

<<<<<<< HEAD
  /* -------------------------------------------- */

  _rotateWalls(direction, walls) {
=======
  _rotateWalls(direction, data) {
>>>>>>> 877a42d4
    const directions = Room.DIRECTIONS;
    const rotations = directions.indexOf(direction);
    const walls = duplicate(data.walls);

    for ( let [i, d] of directions.entries() ) {
      const x = (i + rotations) % 4;
      let rotationIndex = directions.indexOf(d);

      let rotatedWalls = [];

      // Already good to go
      if (rotationIndex == 0) {
        rotatedWalls = walls;
      }
      else {
        for (let wallIndex = 0; wallIndex < walls.length; wallIndex++) {
          let wall = walls[wallIndex];
          let rotatedWall = duplicate(wall);

          for (let numOfRotations = 0; numOfRotations < rotationIndex; numOfRotations++) {
            let point1 = this._rotatePointClockwise(rotatedWall.c[0], rotatedWall.c[1]);
            let point2 = this._rotatePointClockwise(rotatedWall.c[2], rotatedWall.c[3]);
            rotatedWall.c[0] = point1.x;
            rotatedWall.c[1] = point1.y;
            rotatedWall.c[2] = point2.x;
            rotatedWall.c[3] = point2.y;
          }

          rotatedWalls.push(rotatedWall);
        }
      }

      data.walls[d] = rotatedWalls;
    }
  }

  /* -------------------------------------------- */

  // X, Y -> 1800 (Max Y) - Y, X
  _rotatePointClockwise(x, y) {
    // TODO: Don't hardcode the max
    return { x: 1800 - y, y: x };
  }

  /* -------------------------------------------- */

  /**
   * Generate a permutation of the Room Data by flipping its data horizontally
   * @param {RoomData} data       Original un-flipped room data
   * @returns {RoomData}          Horizontally flipped room data
   */
  _mirrorX(data) {
    let edges = duplicate(data.edges);
    data.edges.n = edges.n.reverse();
    data.edges.e = edges.w;
    data.edges.s = edges.s.reverse();
    data.edges.w = edges.e;
    data.mirrorX = !data.mirrorX;
  }

  _flipWallsHorizontally(walls) {
    let flippedWalls = [];

    for (let wallIndex = 0; wallIndex < walls.length; wallIndex++) {
      let wall = walls[wallIndex];
      let flippedWall = duplicate(wall);

      let point1 = this._flipPointHorizontally(flippedWall.c[0], flippedWall.c[1]);
      let point2 = this._flipPointHorizontally(flippedWall.c[2], flippedWall.c[3]);
      flippedWall.c[0] = point1.x;
      flippedWall.c[1] = point1.y;
      flippedWall.c[2] = point2.x;
      flippedWall.c[3] = point2.y;

      flippedWalls.push(flippedWall);
    }

    return flippedWalls;
  }

  _flipWallsVertically(walls) {
    let flippedWalls = [];

    for (let wallIndex = 0; wallIndex < walls.length; wallIndex++) {
      let wall = walls[wallIndex];
      let flippedWall = duplicate(wall);

      let point1 = this._flipPointVertically(flippedWall.c[0], flippedWall.c[1]);
      let point2 = this._flipPointVertically(flippedWall.c[2], flippedWall.c[3]);
      flippedWall.c[0] = point1.x;
      flippedWall.c[1] = point1.y;
      flippedWall.c[2] = point2.x;
      flippedWall.c[3] = point2.y;

      flippedWalls.push(flippedWall);
    }

    return flippedWalls;
  }

   // X, Y -> 1800 (Max X) - X, Y
   _flipPointHorizontally(x, y) {
    // TODO: Don't hardcode the max
    return { x: 1800 - x, y: y };
  }

  // X, Y -> X, 1800 (Max Y) - Y
  _flipPointVertically(x, y) {
    // TODO: Don't hardcode the max
    return { x: x, y: 1800 - y };
  }

  /* -------------------------------------------- */

  /**
   * Generate a permutation of the Room Data by flipping its data vertically
   * @param {RoomData} data       Original un-flipped room data
   * @returns {RoomData}          Vertically flipped room data
   */
  _mirrorY(data) {
    let edges = duplicate(data.edges);
    data.edges.n = edges.s;
    data.edges.e = edges.e.reverse();
    data.edges.s = edges.n;
    data.edges.w = edges.e.reverse();
    data.mirrorY = !data.mirrorY;
  }

  /* -------------------------------------------- */

  /**
   * Prepare an array of 12 permutations which can be supported for each Room
   * @returns {RoomData[]}
   */
  getPermutations() {
    const permutations = [];
    for ( let m of ["", "mirrorX", "mirrorY"] ) {
      for ( let d of Room.DIRECTIONS ) {
        const p = this.transform(d, m === "mirrorX", m === "mirrorY");
        p.img = this.img;
        p.room = this;
        permutations.push(p);
      }
    }
    return permutations;
  }

  /* -------------------------------------------- */

  static getBlankPermutation() {
    const edges = Array.fromRange(9).map(n => false);
    return {
      name: "Blank",
      size: 9,
      walls: [],
      edges: {
        n: edges,
        e: edges,
        s: edges,
        w: edges
      },
      rotation: 0,
      img: null,
      mirrorX: false,
      mirrorY: false
    }
  }

  /* -------------------------------------------- */

  /**
   * Return an array of the cardinal directions which this Room has open?
   * @returns {string[]}
   */
  static getOpenDirections(data) {
    const open = [];
    for ( let [d, edges] of Object.entries(data.edges) ) {
      if ( edges.some(e => !!e) ) open.push(d);
    }
    return open;
  }
}<|MERGE_RESOLUTION|>--- conflicted
+++ resolved
@@ -163,13 +163,9 @@
     }
   }
 
-<<<<<<< HEAD
-  /* -------------------------------------------- */
-
-  _rotateWalls(direction, walls) {
-=======
+  /* -------------------------------------------- */
+
   _rotateWalls(direction, data) {
->>>>>>> 877a42d4
     const directions = Room.DIRECTIONS;
     const rotations = directions.indexOf(direction);
     const walls = duplicate(data.walls);
